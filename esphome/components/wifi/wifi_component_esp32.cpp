--- conflicted
+++ resolved
@@ -57,11 +57,7 @@
   return ret;
 }
 bool WiFiComponent::wifi_apply_output_power_(float output_power) {
-<<<<<<< HEAD
-  int8_t val = static_cast<uint8_t>(output_power * 4);
-=======
   int8_t val = static_cast<int8_t>(output_power * 4);
->>>>>>> 839fe49e
   return esp_wifi_set_max_tx_power(val) == ESP_OK;
 }
 bool WiFiComponent::wifi_sta_pre_setup_() {
