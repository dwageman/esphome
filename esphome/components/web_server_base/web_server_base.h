#pragma once

<<<<<<< HEAD
=======
#ifdef USE_ARDUINO

>>>>>>> 3dee0578
#include <memory>
#include <utility>
#include "esphome/core/component.h"

#include <ESPAsyncWebServer.h>

namespace esphome {
namespace web_server_base {

namespace internal {

class MiddlewareHandler : public AsyncWebHandler {
 public:
  MiddlewareHandler(AsyncWebHandler *next) : next_(next) {}

  bool canHandle(AsyncWebServerRequest *request) override { return next_->canHandle(request); }
  void handleRequest(AsyncWebServerRequest *request) override { next_->handleRequest(request); }
  void handleUpload(AsyncWebServerRequest *request, const String &filename, size_t index, uint8_t *data, size_t len,
                    bool final) override {
    next_->handleUpload(request, filename, index, data, len, final);
  }
  void handleBody(AsyncWebServerRequest *request, uint8_t *data, size_t len, size_t index, size_t total) override {
    next_->handleBody(request, data, len, index, total);
  }
  bool isRequestHandlerTrivial() override { return next_->isRequestHandlerTrivial(); }

 protected:
  AsyncWebHandler *next_;
};

struct Credentials {
  std::string username;
  std::string password;
};

class AuthMiddlewareHandler : public MiddlewareHandler {
 public:
  AuthMiddlewareHandler(AsyncWebHandler *next, Credentials *credentials)
      : MiddlewareHandler(next), credentials_(credentials) {}

  bool check_auth(AsyncWebServerRequest *request) {
    bool success = request->authenticate(credentials_->username.c_str(), credentials_->password.c_str());
    if (!success) {
      request->requestAuthentication();
    }
    return success;
  }

  void handleRequest(AsyncWebServerRequest *request) override {
    if (!check_auth(request))
      return;
    MiddlewareHandler::handleRequest(request);
  }
  void handleUpload(AsyncWebServerRequest *request, const String &filename, size_t index, uint8_t *data, size_t len,
                    bool final) override {
    if (!check_auth(request))
      return;
    MiddlewareHandler::handleUpload(request, filename, index, data, len, final);
  }
  void handleBody(AsyncWebServerRequest *request, uint8_t *data, size_t len, size_t index, size_t total) override {
    if (!check_auth(request))
      return;
    MiddlewareHandler::handleBody(request, data, len, index, total);
  }

 protected:
  Credentials *credentials_;
};

}  // namespace internal

class WebServerBase : public Component {
 public:
  void init() {
    if (this->initialized_) {
      this->initialized_++;
      return;
    }
    this->server_ = std::make_shared<AsyncWebServer>(this->port_);
    this->server_->begin();

    for (auto *handler : this->handlers_)
      this->server_->addHandler(handler);

    this->initialized_++;
  }
  void deinit() {
    this->initialized_--;
    if (this->initialized_ == 0) {
      this->server_ = nullptr;
    }
  }
  std::shared_ptr<AsyncWebServer> get_server() const { return server_; }
  float get_setup_priority() const override;

  void set_auth_username(std::string auth_username) { credentials_.username = std::move(auth_username); }
  void set_auth_password(std::string auth_password) { credentials_.password = std::move(auth_password); }

  void add_handler(AsyncWebHandler *handler);

  void add_ota_handler();

  void set_port(uint16_t port) { port_ = port; }
  uint16_t get_port() const { return port_; }

 protected:
  friend class OTARequestHandler;

  int initialized_{0};
  uint16_t port_{80};
  std::shared_ptr<AsyncWebServer> server_{nullptr};
  std::vector<AsyncWebHandler *> handlers_;
  internal::Credentials credentials_;
};

class OTARequestHandler : public AsyncWebHandler {
 public:
  OTARequestHandler(WebServerBase *parent) : parent_(parent) {}
  void handleRequest(AsyncWebServerRequest *request) override;
  void handleUpload(AsyncWebServerRequest *request, const String &filename, size_t index, uint8_t *data, size_t len,
                    bool final) override;
  bool canHandle(AsyncWebServerRequest *request) override {
    return request->url() == "/update" && request->method() == HTTP_POST;
  }

  bool isRequestHandlerTrivial() override { return false; }

 protected:
  uint32_t last_ota_progress_{0};
  uint32_t ota_read_length_{0};
  WebServerBase *parent_;
};

}  // namespace web_server_base
}  // namespace esphome

#endif  // USE_ARDUINO<|MERGE_RESOLUTION|>--- conflicted
+++ resolved
@@ -1,10 +1,7 @@
 #pragma once
 
-<<<<<<< HEAD
-=======
 #ifdef USE_ARDUINO
 
->>>>>>> 3dee0578
 #include <memory>
 #include <utility>
 #include "esphome/core/component.h"
