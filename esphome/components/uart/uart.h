--- conflicted
+++ resolved
@@ -18,12 +18,8 @@
 #ifdef ARDUINO_ARCH_ESP8266
 class ESP8266SoftwareSerial {
  public:
-<<<<<<< HEAD
-  void setup(int8_t tx_pin, int8_t rx_pin, uint32_t baud_rate, uint8_t stop_bits);
-=======
   void setup(int8_t tx_pin, int8_t rx_pin, uint32_t baud_rate, uint8_t stop_bits, uint32_t data_bits,
              UARTParityOptions parity, size_t rx_buffer_size);
->>>>>>> 65a489eb
 
   uint8_t read_byte();
   uint8_t peek_byte();
@@ -50,11 +46,8 @@
   volatile size_t rx_in_pos_{0};
   size_t rx_out_pos_{0};
   uint8_t stop_bits_;
-<<<<<<< HEAD
-=======
   uint8_t data_bits_;
   UARTParityOptions parity_;
->>>>>>> 65a489eb
   ISRInternalGPIOPin *tx_pin_{nullptr};
   ISRInternalGPIOPin *rx_pin_{nullptr};
 };
@@ -96,14 +89,10 @@
 
   void set_tx_pin(uint8_t tx_pin) { this->tx_pin_ = tx_pin; }
   void set_rx_pin(uint8_t rx_pin) { this->rx_pin_ = rx_pin; }
-<<<<<<< HEAD
-  void set_stop_bits(uint8_t stop_bits) { this->stop_bits_ = stop_bits; }
-=======
   void set_rx_buffer_size(size_t rx_buffer_size) { this->rx_buffer_size_ = rx_buffer_size; }
   void set_stop_bits(uint8_t stop_bits) { this->stop_bits_ = stop_bits; }
   void set_data_bits(uint8_t data_bits) { this->data_bits_ = data_bits; }
   void set_parity(UARTParityOptions parity) { this->parity_ = parity; }
->>>>>>> 65a489eb
 
  protected:
   void check_logger_conflict_();
@@ -119,11 +108,8 @@
   size_t rx_buffer_size_;
   uint32_t baud_rate_;
   uint8_t stop_bits_;
-<<<<<<< HEAD
-=======
   uint8_t data_bits_;
   UARTParityOptions parity_;
->>>>>>> 65a489eb
 };
 
 #ifdef ARDUINO_ARCH_ESP32
@@ -168,12 +154,8 @@
   int peek() override { return this->parent_->peek(); }
 
   /// Check that the configuration of the UART bus matches the provided values and otherwise print a warning
-<<<<<<< HEAD
-  void check_uart_settings(uint32_t baud_rate, uint8_t stop_bits = 1);
-=======
   void check_uart_settings(uint32_t baud_rate, uint8_t stop_bits = 1,
                            UARTParityOptions parity = UART_CONFIG_PARITY_NONE, uint8_t data_bits = 8);
->>>>>>> 65a489eb
 
  protected:
   UARTComponent *parent_{nullptr};
