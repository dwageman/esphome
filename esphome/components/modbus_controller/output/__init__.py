--- conflicted
+++ resolved
@@ -17,10 +17,7 @@
 
 from ..const import (
     CONF_MODBUS_CONTROLLER_ID,
-<<<<<<< HEAD
-=======
     CONF_REGISTER_TYPE,
->>>>>>> ee58ad1a
     CONF_USE_WRITE_MULTIPLE,
     CONF_VALUE_TYPE,
     CONF_WRITE_LAMBDA,
@@ -37,18 +34,6 @@
     "ModbusBinaryOutput", cg.Component, output.BinaryOutput, SensorItem
 )
 
-<<<<<<< HEAD
-CONFIG_SCHEMA = cv.All(
-    output.FLOAT_OUTPUT_SCHEMA.extend(ModbusItemBaseSchema).extend(
-        {
-            cv.GenerateID(): cv.declare_id(ModbusOutput),
-            cv.Optional(CONF_WRITE_LAMBDA): cv.returning_lambda,
-            cv.Optional(CONF_MULTIPLY, default=1.0): cv.float_,
-            cv.Optional(CONF_USE_WRITE_MULTIPLE, default=False): cv.boolean,
-        }
-    ),
-    validate_modbus_register,
-=======
 
 CONFIG_SCHEMA = cv.typed_schema(
     {
@@ -74,7 +59,6 @@
     lower=True,
     key=CONF_REGISTER_TYPE,
     default_type="holding",
->>>>>>> ee58ad1a
 )
 
 
