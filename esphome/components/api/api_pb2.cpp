--- conflicted
+++ resolved
@@ -1816,13 +1816,10 @@
       this->last_reset_type = value.as_enum<enums::SensorLastResetType>();
       return true;
     }
-<<<<<<< HEAD
-=======
     case 12: {
       this->disabled_by_default = value.as_bool();
       return true;
     }
->>>>>>> 5edebaf4
     default:
       return false;
   }
@@ -1879,10 +1876,7 @@
   buffer.encode_string(9, this->device_class);
   buffer.encode_enum<enums::SensorStateClass>(10, this->state_class);
   buffer.encode_enum<enums::SensorLastResetType>(11, this->last_reset_type);
-<<<<<<< HEAD
-=======
   buffer.encode_bool(12, this->disabled_by_default);
->>>>>>> 5edebaf4
 }
 #ifdef HAS_PROTO_MESSAGE_DUMP
 void ListEntitiesSensorResponse::dump_to(std::string &out) const {
@@ -1933,13 +1927,10 @@
   out.append("  last_reset_type: ");
   out.append(proto_enum_to_string<enums::SensorLastResetType>(this->last_reset_type));
   out.append("\n");
-<<<<<<< HEAD
-=======
 
   out.append("  disabled_by_default: ");
   out.append(YESNO(this->disabled_by_default));
   out.append("\n");
->>>>>>> 5edebaf4
   out.append("}");
 }
 #endif
