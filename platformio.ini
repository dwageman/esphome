--- conflicted
+++ resolved
@@ -26,24 +26,8 @@
 
 [common]
 lib_deps =
-<<<<<<< HEAD
-    AsyncMqttClient-esphome@0.8.4
-    ArduinoJson-esphomelib@5.13.3
-    esphome/ESPAsyncWebServer-esphome@1.3.0
-    FastLED@3.3.2
-    NeoPixelBus-esphome@2.6.2
-    1655@1.0.2  ; TinyGPSPlus (has name conflict)
-    6865@1.0.0  ; TM1651 Battery Display
-    6306@1.0.3  ; HM3301
-    glmnet/Dsmr@0.3        ; used by dsmr
-    rweather/Crypto@0.2.0  ; used by dsmr
-    esphome/noise-c@0.1.3  ; used by api
-    dudanov/MideaUART@1.1.8  ; used by midea
-
-=======
     esphome/noise-c@0.1.3     ; api
     makuna/NeoPixelBus@2.6.7  ; neopixelbus
->>>>>>> 3dee0578
 build_flags =
     -DESPHOME_LOG_LEVEL=ESPHOME_LOG_LEVEL_VERY_VERBOSE
 src_filter =
