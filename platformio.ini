--- conflicted
+++ resolved
@@ -13,17 +13,10 @@
     AsyncTCP-esphome@1.1.1
     AsyncMqttClient-esphome@0.8.4
     ArduinoJson-esphomelib@5.13.3
-<<<<<<< HEAD
-    ESPAsyncWebServer-esphome@1.2.6
-    FastLED@3.2.9
-    NeoPixelBus-esphome@2.5.2
-    ESPAsyncTCP-esphome@1.2.2
-=======
     ESPAsyncWebServer-esphome@1.2.7
     FastLED@3.3.2
     NeoPixelBus-esphome@2.5.7
     ESPAsyncTCP-esphome@1.2.3
->>>>>>> 839fe49e
     1655@1.0.2  ; TinyGPSPlus (has name conflict)
     6865@1.0.0  ; TM1651 Battery Display
     6306@1.0.3  ; HM3301
@@ -51,11 +44,7 @@
 src_filter = ${common.src_filter} +<tests/livingroom8266.cpp>
 
 [env:livingroom32]
-<<<<<<< HEAD
-platform = espressif32@1.12.1
-=======
 platform = espressif32@1.12.4
->>>>>>> 839fe49e
 board = nodemcu-32s
 framework = arduino
 lib_deps = ${common.lib_deps}
